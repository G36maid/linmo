--- conflicted
+++ resolved
@@ -1,7 +1,6 @@
 name: Linmo CI (GNU Only)
 
 on:
-<<<<<<< HEAD
   push:
     branches: [main, ci]
   pull_request:
@@ -69,52 +68,4 @@
             ✅ **cpubench test result**
             ```
             ${{ steps.extract.outputs.result }}
-            ```
-=======
-    push:
-        branches: [main, ci]
-    pull_request:
-        branches: [main, ci]
-
-jobs:
-    test:
-        runs-on: ubuntu-latest
-
-        steps:
-            - name: Checkout
-              uses: actions/checkout@v4
-
-            - name: Install dependencies
-              run: |
-                  sudo apt-get update
-                  sudo apt-get install -y build-essential qemu-system-riscv32 wget
-
-            - name: Download RISC-V GNU Toolchain
-              run: |
-                  wget https://github.com/riscv-collab/riscv-gnu-toolchain/releases/download/2025.06.13/riscv32-elf-ubuntu-22.04-gcc-nightly-2025.06.13-nightly.tar.xz
-                  tar -xf riscv32-elf-ubuntu-22.04-gcc-nightly-2025.06.13-nightly.tar.xz
-                  echo "$PWD/riscv/bin" >> $GITHUB_PATH
-
-            - name: Verify toolchain installation
-              run: |
-                  riscv32-unknown-elf-gcc --version
-                  qemu-system-riscv32 --version
-              env:
-                  CROSS_COMPILE: riscv32-unknown-elf-
-
-            - name: Build Linmo kernel
-              run: |
-                  make clean
-                  make
-              env:
-                  CROSS_COMPILE: riscv32-unknown-elf-
-
-            - name: Build and run cpubench
-              run: |
-                  make clean
-                  make cpubench
-                  timeout 5s qemu-system-riscv32 -nographic -machine virt -bios none -kernel build/image.elf || true
-                  echo "cpubench completed"
-              env:
-                  CROSS_COMPILE: riscv32-unknown-elf-
->>>>>>> 5c5f0040
+            ```